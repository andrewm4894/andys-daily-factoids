--- conflicted
+++ resolved
@@ -8,6 +8,7 @@
 from django.conf import settings
 from langchain_core.messages import AIMessage, HumanMessage, SystemMessage, ToolMessage
 from langchain_core.tools import BaseTool
+from pydantic import BaseModel
 
 from apps.chat import models as chat_models
 from apps.chat.services.factoid_agent import (
@@ -367,34 +368,20 @@
         sample_factoid,
         agent_config,
     ):
-<<<<<<< HEAD
-        # Create a proper mock tool that inherits from BaseTool
-        class MockSearchTool(BaseTool):
-            name: str = "web_search"
-            description: str = "Search the web"
-
-            def _run(self, *args, **kwargs):
-                return "Mock search results"
-
-        mock_tool = MockSearchTool()
-=======
         # Create a proper mock tool that behaves like a real BaseTool
-        from langchain_core.tools import BaseTool
-        from pydantic import BaseModel
-        
+
         class MockSearchInput(BaseModel):
             query: str
-            
+
         class MockTool(BaseTool):
             name: str = "web_search"
             description: str = "Search the web"
             args_schema: type[BaseModel] = MockSearchInput
-            
+
             def _run(self, query: str) -> str:
                 return "mock search results"
-        
+
         mock_tool = MockTool()
->>>>>>> 6c381c57
         mock_build_search.return_value = mock_tool
         mock_model_instance = MagicMock()
         mock_bound_model = MagicMock()
@@ -577,24 +564,15 @@
     """Tests for the history_to_messages function."""
 
     @pytest.mark.django_db()
-<<<<<<< HEAD
-    def test_converts_user_messages(self, chat_session):
+    def test_converts_user_messages(self):
+        # Create a chat session first
+        chat_session = chat_models.ChatSession.objects.create(
+            model_key="gpt-4", client_hash="test-client"
+        )
         chat_message = chat_models.ChatMessage.objects.create(
             session=chat_session,
             role=chat_models.ChatMessageRole.USER,
             content={"text": "Hello there"},
-=======
-    def test_converts_user_messages(self):
-        # Create a chat session first
-        chat_session = chat_models.ChatSession.objects.create(
-            model_key="gpt-4",
-            client_hash="test-client"
-        )
-        chat_message = chat_models.ChatMessage.objects.create(
-            session=chat_session,
-            role=chat_models.ChatMessageRole.USER, 
-            content={"text": "Hello there"}
->>>>>>> 6c381c57
         )
 
         messages = history_to_messages([chat_message])
@@ -604,16 +582,11 @@
         assert messages[0].content == "Hello there"
 
     @pytest.mark.django_db()
-<<<<<<< HEAD
-    def test_converts_assistant_messages(self, chat_session):
-=======
     def test_converts_assistant_messages(self):
         # Create a chat session first
         chat_session = chat_models.ChatSession.objects.create(
-            model_key="gpt-4",
-            client_hash="test-client"
-        )
->>>>>>> 6c381c57
+            model_key="gpt-4", client_hash="test-client"
+        )
         chat_message = chat_models.ChatMessage.objects.create(
             session=chat_session,
             role=chat_models.ChatMessageRole.ASSISTANT,
@@ -632,16 +605,11 @@
         assert messages[0].additional_kwargs == {"model": "gpt-4"}
 
     @pytest.mark.django_db()
-<<<<<<< HEAD
-    def test_converts_tool_messages(self, chat_session):
-=======
     def test_converts_tool_messages(self):
         # Create a chat session first
         chat_session = chat_models.ChatSession.objects.create(
-            model_key="gpt-4",
-            client_hash="test-client"
-        )
->>>>>>> 6c381c57
+            model_key="gpt-4", client_hash="test-client"
+        )
         chat_message = chat_models.ChatMessage.objects.create(
             session=chat_session,
             role=chat_models.ChatMessageRole.TOOL,
@@ -656,16 +624,11 @@
         assert messages[0].tool_call_id == "call_123"
 
     @pytest.mark.django_db()
-<<<<<<< HEAD
-    def test_skips_invalid_messages(self, chat_session):
-=======
     def test_skips_invalid_messages(self):
         # Create a chat session first
         chat_session = chat_models.ChatSession.objects.create(
-            model_key="gpt-4",
-            client_hash="test-client"
-        )
->>>>>>> 6c381c57
+            model_key="gpt-4", client_hash="test-client"
+        )
         # Create a message with an unknown role
         chat_message = chat_models.ChatMessage.objects.create(
             session=chat_session,
